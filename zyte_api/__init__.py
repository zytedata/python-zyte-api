--- conflicted
+++ resolved
@@ -3,10 +3,7 @@
 """
 
 from ._async import AsyncZyteAPI
-<<<<<<< HEAD
-from ._sync import ZyteAPI
-=======
 from ._errors import RequestError
 from ._retry import RetryFactory, zyte_api_retrying
->>>>>>> 1b5a61b7
+from ._sync import ZyteAPI
 from ._utils import create_session