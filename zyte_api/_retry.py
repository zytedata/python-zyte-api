--- conflicted
+++ resolved
@@ -132,20 +132,18 @@
         self._max_total = max_total
         self._max_permanent = max_permanent
 
-    def __call__(self, retry_state: "RetryCallState") -> bool:
+    def __call__(self, retry_state: RetryCallState) -> bool:
         if not hasattr(retry_state, "counter"):
-            retry_state.counter = Counter()  # type: ignore
-        assert retry_state.outcome, "Unexpected empty outcome"
-        exc = retry_state.outcome.exception()
-        assert exc, "Unexpected empty exception"
-        if exc.status == 521:  # type: ignore
-            retry_state.counter["permanent_download_error"] += 1  # type: ignore
-            if retry_state.counter["permanent_download_error"] >= self._max_permanent:  # type: ignore
+            retry_state.counter = Counter()
+        assert retry_state.outcome, "Unexpected empty outcome"
+        exc = retry_state.outcome.exception()
+        assert exc, "Unexpected empty exception"
+        if exc.status == 521:
+            retry_state.counter["permanent_download_error"] += 1
+            if retry_state.counter["permanent_download_error"] >= self._max_permanent:
                 return True
-        retry_state.counter["download_error"] += 1  # type: ignore
-        if retry_state.counter["download_error"] >= self._max_total:  # type: ignore
-            return True
-        return False
+        retry_state.counter["download_error"] += 1
+        return retry_state.counter["download_error"] >= self._max_total
 
 
 def _download_error(exc: BaseException) -> bool:
@@ -263,43 +261,6 @@
 zyte_api_retrying: AsyncRetrying = RetryFactory().build()
 
 
-<<<<<<< HEAD
-=======
-def _download_error(exc: BaseException) -> bool:
-    return isinstance(exc, RequestError) and exc.status in {520, 521}
-
-
-def _undocumented_error(exc: BaseException) -> bool:
-    return (
-        isinstance(exc, RequestError)
-        and exc.status >= 500
-        and exc.status not in {503, 520, 521}
-    )
-
-
-class stop_on_download_error(stop_base):
-    """Stop after the specified max numbers of total or permanent download
-    errors."""
-
-    def __init__(self, max_total: int, max_permanent: int) -> None:
-        self._max_total = max_total
-        self._max_permanent = max_permanent
-
-    def __call__(self, retry_state: RetryCallState) -> bool:
-        if not hasattr(retry_state, "counter"):
-            retry_state.counter = Counter()  # type: ignore[attr-defined]
-        assert retry_state.outcome, "Unexpected empty outcome"
-        exc = retry_state.outcome.exception()
-        assert exc, "Unexpected empty exception"
-        if exc.status == 521:  # type: ignore[attr-defined]
-            retry_state.counter["permanent_download_error"] += 1  # type: ignore[attr-defined]
-            if retry_state.counter["permanent_download_error"] >= self._max_permanent:  # type: ignore[attr-defined]
-                return True
-        retry_state.counter["download_error"] += 1  # type: ignore[attr-defined]
-        return retry_state.counter["download_error"] >= self._max_total  # type: ignore[attr-defined]
-
-
->>>>>>> d184f510
 class AggressiveRetryFactory(RetryFactory):
     """Factory class that builds the :class:`tenacity.AsyncRetrying` object
     that defines the :ref:`aggressive retry policy <aggressive-retry-policy>`.
