"""
Asyncio client for Zyte API
"""

import asyncio
import time
<<<<<<< HEAD
from functools import partial
from typing import Optional, Iterator, List
=======
from typing import Iterator, List, Optional
from warnings import warn
>>>>>>> d31e2d95

import aiohttp
from tenacity import AsyncRetrying

from .._async import _post_func
from .._utils import create_session  # noqa: F401
from ..apikey import get_apikey
from ..constants import API_URL
from ..stats import AggStats, ResponseStats
from ..utils import USER_AGENT, _process_query
from .errors import RequestError
from .retry import zyte_api_retrying

class AsyncClient:
    def __init__(
        self,
        *,
        api_key=None,
        api_url=API_URL,
        n_conn=15,
        retrying: Optional[AsyncRetrying] = None,
        user_agent: Optional[str] = None,
    ):
        self.api_key = get_apikey(api_key)
        self.api_url = api_url
        self.n_conn = n_conn
        self.agg_stats = AggStats()
        self.retrying = retrying or zyte_api_retrying
        self.user_agent = user_agent or USER_AGENT

    async def request_raw(
        self,
        query: dict,
        *,
        endpoint: str = "extract",
        session=None,
        handle_retries=True,
        retrying: Optional[AsyncRetrying] = None,
    ):
        retrying = retrying or self.retrying
        post = _post_func(session)
        auth = aiohttp.BasicAuth(self.api_key)
        headers = {"User-Agent": self.user_agent, "Accept-Encoding": "br"}

        response_stats = []
        start_global = time.perf_counter()

        async def request():
            stats = ResponseStats.create(start_global)
            self.agg_stats.n_attempts += 1

            post_kwargs = dict(
                url=self.api_url + endpoint,
                json=_process_query(query),
                auth=auth,
                headers=headers,
            )

            try:
                async with post(**post_kwargs) as resp:
                    stats.record_connected(resp.status, self.agg_stats)
                    if resp.status >= 400:
                        content = await resp.read()
                        resp.release()
                        stats.record_read()
                        stats.record_request_error(content, self.agg_stats)

                        raise RequestError(
                            request_info=resp.request_info,
                            history=resp.history,
                            status=resp.status,
                            message=resp.reason,
                            headers=resp.headers,
                            response_content=content,
                        )

                    response = await resp.json()
                    stats.record_read(self.agg_stats)
                    return response
            except Exception as e:
                if not isinstance(e, RequestError):
                    self.agg_stats.n_errors += 1
                    stats.record_exception(e, agg_stats=self.agg_stats)
                raise
            finally:
                response_stats.append(stats)

        if handle_retries:
            request = retrying.wraps(request)

        try:
            # Try to make a request
            result = await request()
            self.agg_stats.n_success += 1
        except Exception:
            self.agg_stats.n_fatal_errors += 1
            raise

        return result

    def request_parallel_as_completed(
        self,
        queries: List[dict],
        *,
        endpoint: str = "extract",
        session: Optional[aiohttp.ClientSession] = None,
    ) -> Iterator[asyncio.Future]:
        """Send multiple requests to Zyte API in parallel.
        Return an `asyncio.as_completed` iterator.

        ``queries`` is a list of requests to process (dicts).

        ``session`` is an optional aiohttp.ClientSession object.
        Set the session TCPConnector limit to a value greater than
        the number of connections.
        """
        sem = asyncio.Semaphore(self.n_conn)

        async def _request(query):
            async with sem:
                return await self.request_raw(query, endpoint=endpoint, session=session)

        return asyncio.as_completed([_request(query) for query in queries])<|MERGE_RESOLUTION|>--- conflicted
+++ resolved
@@ -4,13 +4,7 @@
 
 import asyncio
 import time
-<<<<<<< HEAD
-from functools import partial
-from typing import Optional, Iterator, List
-=======
 from typing import Iterator, List, Optional
-from warnings import warn
->>>>>>> d31e2d95
 
 import aiohttp
 from tenacity import AsyncRetrying
@@ -23,6 +17,7 @@
 from ..utils import USER_AGENT, _process_query
 from .errors import RequestError
 from .retry import zyte_api_retrying
+
 
 class AsyncClient:
     def __init__(
