<<<<<<< HEAD
from .._retry import RetryFactory, zyte_api_retrying
=======
# -*- coding: utf-8 -*-
"""
Zyte API retrying logic.

TODO: Implement retry logic for temparary errors (520) using the proposed retry-after header.
"""
import asyncio
import logging

from aiohttp import client_exceptions
from tenacity import (
    AsyncRetrying,
    RetryCallState,
    after_log,
    before_log,
    before_sleep_log,
    retry_base,
    retry_if_exception,
    stop_after_attempt,
    stop_after_delay,
    wait_chain,
    wait_fixed,
    wait_random,
    wait_random_exponential,
)
from tenacity.stop import stop_never

from .errors import RequestError

logger = logging.getLogger(__name__)


_NETWORK_ERRORS = (
    asyncio.TimeoutError,  # could happen while reading the response body
    client_exceptions.ClientResponseError,
    client_exceptions.ClientOSError,
    client_exceptions.ServerConnectionError,
    client_exceptions.ServerDisconnectedError,
    client_exceptions.ServerTimeoutError,
    client_exceptions.ClientPayloadError,
    client_exceptions.ClientConnectorSSLError,
    client_exceptions.ClientConnectorError,
)


def _is_network_error(exc: BaseException) -> bool:
    if isinstance(exc, RequestError):
        # RequestError is ClientResponseError, which is in the
        # _NETWORK_ERRORS list, but it should be handled
        # separately.
        return False
    return isinstance(exc, _NETWORK_ERRORS)


def _is_throttling_error(exc: BaseException) -> bool:
    return isinstance(exc, RequestError) and exc.status in (429, 503)


def _is_temporary_download_error(exc: BaseException) -> bool:
    return isinstance(exc, RequestError) and exc.status == 520


class RetryFactory:
    """
    Build custom retry configuration
    """

    retry_condition: retry_base = (
        retry_if_exception(_is_throttling_error)
        | retry_if_exception(_is_network_error)
        | retry_if_exception(_is_temporary_download_error)
    )
    # throttling
    throttling_wait = wait_chain(
        # always wait 20-40s first
        wait_fixed(20) + wait_random(0, 20),
        # wait 20-40s again
        wait_fixed(20) + wait_random(0, 20),
        # wait from 30 to 630s, with full jitter and exponentially
        # increasing max wait time
        wait_fixed(30) + wait_random_exponential(multiplier=1, max=600),
    )

    # connection errors, other client and server failures
    network_error_wait = (
        # wait from 3s to ~1m
        wait_random(3, 7)
        + wait_random_exponential(multiplier=1, max=55)
    )
    temporary_download_error_wait = network_error_wait
    throttling_stop = stop_never
    network_error_stop = stop_after_delay(15 * 60)
    temporary_download_error_stop = stop_after_attempt(4)

    def wait(self, retry_state: RetryCallState) -> float:
        assert retry_state.outcome, "Unexpected empty outcome"
        exc = retry_state.outcome.exception()
        assert exc, "Unexpected empty exception"
        if _is_throttling_error(exc):
            return self.throttling_wait(retry_state=retry_state)
        elif _is_network_error(exc):
            return self.network_error_wait(retry_state=retry_state)
        elif _is_temporary_download_error(exc):
            return self.temporary_download_error_wait(retry_state=retry_state)
        else:
            raise RuntimeError("Invalid retry state exception: %s" % exc)

    def stop(self, retry_state: RetryCallState) -> bool:
        assert retry_state.outcome, "Unexpected empty outcome"
        exc = retry_state.outcome.exception()
        assert exc, "Unexpected empty exception"
        if _is_throttling_error(exc):
            return self.throttling_stop(retry_state)
        elif _is_network_error(exc):
            return self.network_error_stop(retry_state)
        elif _is_temporary_download_error(exc):
            return self.temporary_download_error_stop(retry_state)
        else:
            raise RuntimeError("Invalid retry state exception: %s" % exc)

    def reraise(self) -> bool:
        return True

    def build(self) -> AsyncRetrying:
        return AsyncRetrying(
            wait=self.wait,
            retry=self.retry_condition,
            stop=self.stop,
            reraise=self.reraise(),
            before=before_log(logger, logging.DEBUG),
            after=after_log(logger, logging.DEBUG),
            before_sleep=before_sleep_log(logger, logging.DEBUG),
        )


zyte_api_retrying: AsyncRetrying = RetryFactory().build()
>>>>>>> d31e2d95
<|MERGE_RESOLUTION|>--- conflicted
+++ resolved
@@ -1,140 +1 @@
-<<<<<<< HEAD
-from .._retry import RetryFactory, zyte_api_retrying
-=======
-# -*- coding: utf-8 -*-
-"""
-Zyte API retrying logic.
-
-TODO: Implement retry logic for temparary errors (520) using the proposed retry-after header.
-"""
-import asyncio
-import logging
-
-from aiohttp import client_exceptions
-from tenacity import (
-    AsyncRetrying,
-    RetryCallState,
-    after_log,
-    before_log,
-    before_sleep_log,
-    retry_base,
-    retry_if_exception,
-    stop_after_attempt,
-    stop_after_delay,
-    wait_chain,
-    wait_fixed,
-    wait_random,
-    wait_random_exponential,
-)
-from tenacity.stop import stop_never
-
-from .errors import RequestError
-
-logger = logging.getLogger(__name__)
-
-
-_NETWORK_ERRORS = (
-    asyncio.TimeoutError,  # could happen while reading the response body
-    client_exceptions.ClientResponseError,
-    client_exceptions.ClientOSError,
-    client_exceptions.ServerConnectionError,
-    client_exceptions.ServerDisconnectedError,
-    client_exceptions.ServerTimeoutError,
-    client_exceptions.ClientPayloadError,
-    client_exceptions.ClientConnectorSSLError,
-    client_exceptions.ClientConnectorError,
-)
-
-
-def _is_network_error(exc: BaseException) -> bool:
-    if isinstance(exc, RequestError):
-        # RequestError is ClientResponseError, which is in the
-        # _NETWORK_ERRORS list, but it should be handled
-        # separately.
-        return False
-    return isinstance(exc, _NETWORK_ERRORS)
-
-
-def _is_throttling_error(exc: BaseException) -> bool:
-    return isinstance(exc, RequestError) and exc.status in (429, 503)
-
-
-def _is_temporary_download_error(exc: BaseException) -> bool:
-    return isinstance(exc, RequestError) and exc.status == 520
-
-
-class RetryFactory:
-    """
-    Build custom retry configuration
-    """
-
-    retry_condition: retry_base = (
-        retry_if_exception(_is_throttling_error)
-        | retry_if_exception(_is_network_error)
-        | retry_if_exception(_is_temporary_download_error)
-    )
-    # throttling
-    throttling_wait = wait_chain(
-        # always wait 20-40s first
-        wait_fixed(20) + wait_random(0, 20),
-        # wait 20-40s again
-        wait_fixed(20) + wait_random(0, 20),
-        # wait from 30 to 630s, with full jitter and exponentially
-        # increasing max wait time
-        wait_fixed(30) + wait_random_exponential(multiplier=1, max=600),
-    )
-
-    # connection errors, other client and server failures
-    network_error_wait = (
-        # wait from 3s to ~1m
-        wait_random(3, 7)
-        + wait_random_exponential(multiplier=1, max=55)
-    )
-    temporary_download_error_wait = network_error_wait
-    throttling_stop = stop_never
-    network_error_stop = stop_after_delay(15 * 60)
-    temporary_download_error_stop = stop_after_attempt(4)
-
-    def wait(self, retry_state: RetryCallState) -> float:
-        assert retry_state.outcome, "Unexpected empty outcome"
-        exc = retry_state.outcome.exception()
-        assert exc, "Unexpected empty exception"
-        if _is_throttling_error(exc):
-            return self.throttling_wait(retry_state=retry_state)
-        elif _is_network_error(exc):
-            return self.network_error_wait(retry_state=retry_state)
-        elif _is_temporary_download_error(exc):
-            return self.temporary_download_error_wait(retry_state=retry_state)
-        else:
-            raise RuntimeError("Invalid retry state exception: %s" % exc)
-
-    def stop(self, retry_state: RetryCallState) -> bool:
-        assert retry_state.outcome, "Unexpected empty outcome"
-        exc = retry_state.outcome.exception()
-        assert exc, "Unexpected empty exception"
-        if _is_throttling_error(exc):
-            return self.throttling_stop(retry_state)
-        elif _is_network_error(exc):
-            return self.network_error_stop(retry_state)
-        elif _is_temporary_download_error(exc):
-            return self.temporary_download_error_stop(retry_state)
-        else:
-            raise RuntimeError("Invalid retry state exception: %s" % exc)
-
-    def reraise(self) -> bool:
-        return True
-
-    def build(self) -> AsyncRetrying:
-        return AsyncRetrying(
-            wait=self.wait,
-            retry=self.retry_condition,
-            stop=self.stop,
-            reraise=self.reraise(),
-            before=before_log(logger, logging.DEBUG),
-            after=after_log(logger, logging.DEBUG),
-            before_sleep=before_sleep_log(logger, logging.DEBUG),
-        )
-
-
-zyte_api_retrying: AsyncRetrying = RetryFactory().build()
->>>>>>> d31e2d95
+from .._retry import RetryFactory, zyte_api_retrying