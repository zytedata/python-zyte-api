--- conflicted
+++ resolved
@@ -6,15 +6,9 @@
 import aiohttp
 from tenacity import AsyncRetrying
 
-<<<<<<< HEAD
-from ._utils import _AIO_API_TIMEOUT, create_session
-from .aio.errors import RequestError
-from .aio.retry import zyte_api_retrying
-=======
 from ._errors import RequestError
 from ._retry import zyte_api_retrying
-from ._utils import _AIO_API_TIMEOUT
->>>>>>> 55766c70
+from ._utils import _AIO_API_TIMEOUT, create_session
 from .apikey import get_apikey
 from .constants import API_URL
 from .stats import AggStats, ResponseStats
