--- conflicted
+++ resolved
@@ -6,14 +6,9 @@
 import aiohttp
 from tenacity import AsyncRetrying
 
-<<<<<<< HEAD
 from ._errors import RequestError
 from ._retry import zyte_api_retrying
-=======
 from ._utils import _AIO_API_TIMEOUT
-from .aio.errors import RequestError
-from .aio.retry import zyte_api_retrying
->>>>>>> d31e2d95
 from .apikey import get_apikey
 from .constants import API_URL
 from .stats import AggStats, ResponseStats
