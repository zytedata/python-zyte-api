import asyncio
from unittest.mock import AsyncMock

import pytest
from tenacity import AsyncRetrying

from zyte_api import AsyncZyteAPI, RequestError
from zyte_api._retry import RetryFactory
from zyte_api.aio.client import AsyncClient
from zyte_api.apikey import NoApiKey
<<<<<<< HEAD
from zyte_api.errors import ParsedError
=======
from zyte_api.utils import USER_AGENT


@pytest.mark.parametrize(
    "user_agent,expected",
    (
        (
            None,
            USER_AGENT,
        ),
        (
            f"scrapy-zyte-api/0.11.1 {USER_AGENT}",
            f"scrapy-zyte-api/0.11.1 {USER_AGENT}",
        ),
    ),
)
def test_user_agent(user_agent, expected):
    client = AsyncZyteAPI(api_key="123", api_url="http:\\test", user_agent=user_agent)
    assert client.user_agent == expected
>>>>>>> b0d1ee76

from .mockserver import DropResource, MockServer


@pytest.mark.parametrize(
    ("client_cls",),
    (
        (AsyncZyteAPI,),
        (AsyncClient,),
    ),
)
def test_api_key(client_cls):
    client_cls(api_key="a")
    with pytest.raises(NoApiKey):
        client_cls()


@pytest.mark.parametrize(
    ("client_cls", "get_method"),
    (
        (AsyncZyteAPI, "get"),
        (AsyncClient, "request_raw"),
    ),
)
@pytest.mark.asyncio
async def test_get(client_cls, get_method, mockserver):
    client = client_cls(api_key="a", api_url=mockserver.urljoin("/"))
    expected_result = {
        "url": "https://a.example",
        "httpResponseBody": "PGh0bWw+PGJvZHk+SGVsbG88aDE+V29ybGQhPC9oMT48L2JvZHk+PC9odG1sPg==",
    }
    actual_result = await getattr(client, get_method)(
        {"url": "https://a.example", "httpResponseBody": True}
    )
    assert actual_result == expected_result


UNSET = object()


class OutlierException(RuntimeError):
    pass


@pytest.mark.parametrize(
    ("client_cls", "get_method"),
    (
        (AsyncZyteAPI, "get"),
        (AsyncClient, "request_raw"),
    ),
)
@pytest.mark.parametrize(
    ("value", "exception"),
    (
        (UNSET, OutlierException),
        (True, OutlierException),
        (False, RequestError),
    ),
)
@pytest.mark.asyncio
async def test_get_handle_retries(client_cls, get_method, value, exception, mockserver):
    kwargs = {}
    if value is not UNSET:
        kwargs["handle_retries"] = value

    def broken_stop(_):
        raise OutlierException

    retrying = AsyncRetrying(stop=broken_stop)
    client = client_cls(api_key="a", api_url=mockserver.urljoin("/"), retrying=retrying)
    with pytest.raises(exception):
        await getattr(client, get_method)(
            {"url": "https://exception.example", "browserHtml": True},
            **kwargs,
        )


@pytest.mark.parametrize(
    ("client_cls", "get_method"),
    (
        (AsyncZyteAPI, "get"),
        (AsyncClient, "request_raw"),
    ),
)
@pytest.mark.asyncio
async def test_get_request_error(client_cls, get_method, mockserver):
    client = client_cls(api_key="a", api_url=mockserver.urljoin("/"))
    with pytest.raises(RequestError) as request_error_info:
        await getattr(client, get_method)(
            {"url": "https://exception.example", "browserHtml": True},
        )
    parsed_error = request_error_info.value.parsed
    assert isinstance(parsed_error, ParsedError)
    assert parsed_error.data == {
        "detail": "The authentication key is not valid or can't be matched.",
        "status": 401,
        "title": "Authentication Key Not Found",
        "type": "/auth/key-not-found",
    }


@pytest.mark.parametrize(
    ("client_cls", "get_method"),
    (
        (AsyncZyteAPI, "get"),
        (AsyncClient, "request_raw"),
    ),
)
@pytest.mark.asyncio
async def test_get_request_error_empty_body(client_cls, get_method, mockserver):
    client = client_cls(api_key="a", api_url=mockserver.urljoin("/"))
    with pytest.raises(RequestError) as request_error_info:
        await getattr(client, get_method)(
            {"url": "https://empty-body-exception.example", "browserHtml": True},
        )
    parsed_error = request_error_info.value.parsed
    assert isinstance(parsed_error, ParsedError)
    assert parsed_error.data is None


@pytest.mark.parametrize(
    ("client_cls", "get_method"),
    (
        (AsyncZyteAPI, "get"),
        (AsyncClient, "request_raw"),
    ),
)
@pytest.mark.asyncio
async def test_get_request_error_non_json(client_cls, get_method, mockserver):
    client = client_cls(api_key="a", api_url=mockserver.urljoin("/"))
    with pytest.raises(RequestError) as request_error_info:
        await getattr(client, get_method)(
            {"url": "https://nonjson-exception.example", "browserHtml": True},
        )
    parsed_error = request_error_info.value.parsed
    assert isinstance(parsed_error, ParsedError)
    assert parsed_error.data is None


@pytest.mark.parametrize(
    ("client_cls", "get_method"),
    (
        (AsyncZyteAPI, "get"),
        (AsyncClient, "request_raw"),
    ),
)
@pytest.mark.asyncio
async def test_get_request_error_unexpected_json(client_cls, get_method, mockserver):
    client = client_cls(api_key="a", api_url=mockserver.urljoin("/"))
    with pytest.raises(RequestError) as request_error_info:
        await getattr(client, get_method)(
            {"url": "https://array-exception.example", "browserHtml": True},
        )
    parsed_error = request_error_info.value.parsed
    assert isinstance(parsed_error, ParsedError)
    assert parsed_error.data is None


@pytest.mark.parametrize(
    ("client_cls", "iter_method"),
    (
        (AsyncZyteAPI, "iter"),
        (AsyncClient, "request_parallel_as_completed"),
    ),
)
@pytest.mark.asyncio
async def test_iter(client_cls, iter_method, mockserver):
    client = client_cls(api_key="a", api_url=mockserver.urljoin("/"))
    queries = [
        {"url": "https://a.example", "httpResponseBody": True},
        {"url": "https://exception.example", "httpResponseBody": True},
        {"url": "https://b.example", "httpResponseBody": True},
    ]
    expected_results = [
        {
            "url": "https://a.example",
            "httpResponseBody": "PGh0bWw+PGJvZHk+SGVsbG88aDE+V29ybGQhPC9oMT48L2JvZHk+PC9odG1sPg==",
        },
        Exception,
        {
            "url": "https://b.example",
            "httpResponseBody": "PGh0bWw+PGJvZHk+SGVsbG88aDE+V29ybGQhPC9oMT48L2JvZHk+PC9odG1sPg==",
        },
    ]
    actual_results = []
    for future in getattr(client, iter_method)(queries):
        try:
            actual_result = await future
        except Exception as exception:
            actual_result = exception
        actual_results.append(actual_result)
    assert len(actual_results) == len(expected_results)
    for actual_result in actual_results:
        if isinstance(actual_result, Exception):
            assert Exception in expected_results
        else:
            assert actual_result in expected_results


@pytest.mark.parametrize(
    ("client_cls", "get_method"),
    (
        (AsyncZyteAPI, "get"),
        (AsyncClient, "request_raw"),
    ),
)
@pytest.mark.parametrize(
    ("subdomain", "waiter"),
    (
        ("e429", "throttling"),
        ("e520", "temporary_download_error"),
    ),
)
@pytest.mark.asyncio
async def test_retry_wait(client_cls, get_method, subdomain, waiter, mockserver):
    def broken_wait(self, retry_state):
        raise OutlierException

    class CustomRetryFactory(RetryFactory):
        pass

    setattr(CustomRetryFactory, f"{waiter}_wait", broken_wait)

    retrying = CustomRetryFactory().build()
    client = client_cls(api_key="a", api_url=mockserver.urljoin("/"), retrying=retrying)
    with pytest.raises(OutlierException):
        await getattr(client, get_method)(
            {"url": f"https://{subdomain}.example", "browserHtml": True},
        )


@pytest.mark.parametrize(
    ("client_cls", "get_method"),
    (
        (AsyncZyteAPI, "get"),
        (AsyncClient, "request_raw"),
    ),
)
@pytest.mark.asyncio
async def test_retry_wait_network_error(client_cls, get_method):
    waiter = "network_error"

    def broken_wait(self, retry_state):
        raise OutlierException

    class CustomRetryFactory(RetryFactory):
        pass

    setattr(CustomRetryFactory, f"{waiter}_wait", broken_wait)

    retrying = CustomRetryFactory().build()
    with MockServer(resource=DropResource) as mockserver:
        client = client_cls(
            api_key="a", api_url=mockserver.urljoin("/"), retrying=retrying
        )
        with pytest.raises(OutlierException):
            await getattr(client, get_method)(
                {"url": "https://example.com", "browserHtml": True},
            )


@pytest.mark.parametrize(
    ("client_cls", "get_method"),
    (
        (AsyncZyteAPI, "get"),
        (AsyncClient, "request_raw"),
    ),
)
@pytest.mark.parametrize(
    ("subdomain", "stopper"),
    (
        ("e429", "throttling"),
        ("e520", "temporary_download_error"),
    ),
)
@pytest.mark.asyncio
async def test_retry_stop(client_cls, get_method, subdomain, stopper, mockserver):
    def broken_stop(self, retry_state):
        raise OutlierException

    class CustomRetryFactory(RetryFactory):
        def wait(self, retry_state):
            return None

    setattr(CustomRetryFactory, f"{stopper}_stop", broken_stop)

    retrying = CustomRetryFactory().build()
    client = client_cls(api_key="a", api_url=mockserver.urljoin("/"), retrying=retrying)
    with pytest.raises(OutlierException):
        await getattr(client, get_method)(
            {"url": f"https://{subdomain}.example", "browserHtml": True},
        )


@pytest.mark.parametrize(
    ("client_cls", "get_method"),
    (
        (AsyncZyteAPI, "get"),
        (AsyncClient, "request_raw"),
    ),
)
@pytest.mark.asyncio
async def test_retry_stop_network_error(client_cls, get_method):
    stopper = "network_error"

    def broken_stop(self, retry_state):
        raise OutlierException

    class CustomRetryFactory(RetryFactory):
        def wait(self, retry_state):
            return None

    setattr(CustomRetryFactory, f"{stopper}_stop", broken_stop)

    retrying = CustomRetryFactory().build()
    with MockServer(resource=DropResource) as mockserver:
        client = client_cls(
            api_key="a", api_url=mockserver.urljoin("/"), retrying=retrying
        )
        with pytest.raises(OutlierException):
            await getattr(client, get_method)(
                {"url": "https://example.com", "browserHtml": True},
            )


@pytest.mark.parametrize(
    ("client_cls", "get_method", "iter_method"),
    (
        (AsyncZyteAPI, "get", "iter"),
        (AsyncClient, "request_raw", "request_parallel_as_completed"),
    ),
)
@pytest.mark.asyncio
async def test_semaphore(client_cls, get_method, iter_method, mockserver):
    client = client_cls(api_key="a", api_url=mockserver.urljoin("/"))
    client._semaphore = AsyncMock(wraps=client._semaphore)
    queries = [
        {"url": "https://a.example", "httpResponseBody": True},
        {"url": "https://b.example", "httpResponseBody": True},
        {"url": "https://c.example", "httpResponseBody": True},
    ]
    futures = [
        getattr(client, get_method)(queries[0]),
        next(iter(getattr(client, iter_method)(queries[1:2]))),
        getattr(client, get_method)(queries[2]),
    ]
    for future in asyncio.as_completed(futures):
        await future
    assert client._semaphore.__aenter__.call_count == len(queries)
    assert client._semaphore.__aexit__.call_count == len(queries)


@pytest.mark.asyncio
async def test_session(mockserver):
    client = AsyncZyteAPI(api_key="a", api_url=mockserver.urljoin("/"))
    queries = [
        {"url": "https://a.example", "httpResponseBody": True},
        {"url": "https://exception.example", "httpResponseBody": True},
        {"url": "https://b.example", "httpResponseBody": True},
    ]
    expected_results = [
        {
            "url": "https://a.example",
            "httpResponseBody": "PGh0bWw+PGJvZHk+SGVsbG88aDE+V29ybGQhPC9oMT48L2JvZHk+PC9odG1sPg==",
        },
        Exception,
        {
            "url": "https://b.example",
            "httpResponseBody": "PGh0bWw+PGJvZHk+SGVsbG88aDE+V29ybGQhPC9oMT48L2JvZHk+PC9odG1sPg==",
        },
    ]
    actual_results = []
    async with client.session() as session:
        assert session._context.connector.limit == client.n_conn
        actual_results.append(await session.get(queries[0]))
        for future in session.iter(queries[1:]):
            try:
                result = await future
            except Exception as e:
                result = e
            actual_results.append(result)
        aiohttp_session = session._context
        assert not aiohttp_session.closed
    assert aiohttp_session.closed
    assert session._context is None

    with pytest.raises(RuntimeError):
        await session.get(queries[0])

    with pytest.raises(RuntimeError):
        session.iter(queries[1:])

    assert len(actual_results) == len(expected_results)
    for actual_result in actual_results:
        if isinstance(actual_result, Exception):
            assert Exception in expected_results
        else:
            assert actual_result in expected_results<|MERGE_RESOLUTION|>--- conflicted
+++ resolved
@@ -8,12 +8,19 @@
 from zyte_api._retry import RetryFactory
 from zyte_api.aio.client import AsyncClient
 from zyte_api.apikey import NoApiKey
-<<<<<<< HEAD
 from zyte_api.errors import ParsedError
-=======
 from zyte_api.utils import USER_AGENT
 
-
+from .mockserver import DropResource, MockServer
+
+
+@pytest.mark.parametrize(
+    ("client_cls",),
+    (
+        (AsyncZyteAPI,),
+        (AsyncClient,),
+    ),
+)
 @pytest.mark.parametrize(
     "user_agent,expected",
     (
@@ -27,12 +34,9 @@
         ),
     ),
 )
-def test_user_agent(user_agent, expected):
-    client = AsyncZyteAPI(api_key="123", api_url="http:\\test", user_agent=user_agent)
+def test_user_agent(client_cls, user_agent, expected):
+    client = client_cls(api_key="123", api_url="http:\\test", user_agent=user_agent)
     assert client.user_agent == expected
->>>>>>> b0d1ee76
-
-from .mockserver import DropResource, MockServer
 
 
 @pytest.mark.parametrize(
